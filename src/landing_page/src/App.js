import React from "react";
import { BrowserRouter, Routes, Route } from "react-router-dom";

import Home from "./pages/home/home";
import Landing from "./pages/landing/landing";
import Dashboard from "./pages/dashboard/dashboard";
import { Authenticate, Logout, Unauthorized } from "./Auth";

import PageNotFound from "./pages/not_found/not_found";

<<<<<<< HEAD
const router = createBrowserRouter([
  {
    path: "/dmps/*",
    element: <Landing />,
  },
  {
    path: "/unauthorized",
    element: <Unauthorized />,
  },
  {
    path: "/authenticate",
    element: <Authenticate />,
  },
  {
    path: "/logout",
    element: <Logout />,
  },
  {
    path: "/",
    element: <Home />,
  },
  {
    path: "/dashboard",
    element: <Dashboard />,
  },
  {
    path: "*",
    element: <PageNotFound />,
  }
]);

=======
>>>>>>> e62ae9d7
function App() {
  return (
    <div id="App">
      <main>
      <BrowserRouter>
        <Routes>
          <Route path="/dmps/*" element={<Landing />}/>
          <Route path="*" element={<PageNotFound/>} />
        </Routes>
      </BrowserRouter>
      </main>
    </div>
  );
}

export default App;<|MERGE_RESOLUTION|>--- conflicted
+++ resolved
@@ -8,40 +8,6 @@
 
 import PageNotFound from "./pages/not_found/not_found";
 
-<<<<<<< HEAD
-const router = createBrowserRouter([
-  {
-    path: "/dmps/*",
-    element: <Landing />,
-  },
-  {
-    path: "/unauthorized",
-    element: <Unauthorized />,
-  },
-  {
-    path: "/authenticate",
-    element: <Authenticate />,
-  },
-  {
-    path: "/logout",
-    element: <Logout />,
-  },
-  {
-    path: "/",
-    element: <Home />,
-  },
-  {
-    path: "/dashboard",
-    element: <Dashboard />,
-  },
-  {
-    path: "*",
-    element: <PageNotFound />,
-  }
-]);
-
-=======
->>>>>>> e62ae9d7
 function App() {
   return (
     <div id="App">
@@ -49,6 +15,11 @@
       <BrowserRouter>
         <Routes>
           <Route path="/dmps/*" element={<Landing />}/>
+          <Route path="/unauthorized" element={<Unauthorized/>} />
+          <Route path="/authenticate" element={<Authenticate/>} />
+          <Route path="/logout" element={<Logout/>} />
+          <Route path="/" element={<Home/>} />
+          <Route path="/dashboard" element={<Dashboard/>} />
           <Route path="*" element={<PageNotFound/>} />
         </Routes>
       </BrowserRouter>
