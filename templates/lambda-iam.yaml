--- conflicted
+++ resolved
@@ -77,11 +77,7 @@
             - 'dynamodb:ListStreams'
           Resource:
             - !Sub '${DmpTableArn}/stream/*'
-<<<<<<< HEAD
-            - !Sub '${TypeaheadTableArn}/stream/*'
-=======
             - !Sub '${ExternalDataTableArn}/stream/*'
->>>>>>> 9b11c1f4
 
   EventBusPutEventPolicy:
     Type: 'AWS::IAM::ManagedPolicy'
