# Changle Log

### Added
<<<<<<< HEAD
- `redis.yaml` Elasticache template
- `redis-backend.yaml` Sceptre config
- Session Manager policies for `ecs-frontend` and `ecs-backend` so that we can connect to containers

### Updated
- Updated JWT TTL for `ecs-backend`
- Removed `JwtSecret`from `ecs-frontend`
- Updated the `ecs-backend.yaml` Sceptre config and template to include the Elasticache Host and Port and also a bunch of new bcrypt, crypto, NODE_ENV and jwt ENV variables
- Updated the `ecs-cluster.yaml` so that it has the Redis port and attaches to the Redis Security Group
- Updated the `ecs-backend.yaml` and `ecs-frontend.yaml` to have a minimum of 2 containers
- Updated the `initial_setup.rb` script so that the JWT refresh token secret and Cache hash secret can be specified (updated the Wiki documentation as well)
- Updated the `alb.yaml` with the new refresh, signout and csrf backend endpoints

### Fixed
- Corrected ways that env variables defined in `config/regional/ecs-frontend.yaml` file
=======
- S3 bucket for use when transferring files between our AWS cloud environ to/from COKI's Google cloud
>>>>>>> a1b3cb78

## v1.4.4

### Added
- Sceptre config config/dev/regional/dynamo-external-data-table.yaml
- CF template templates/dynamo-external-data-table.yaml

### Updated
- Updated the README to reflect the move of the Lambda, swagger and landing page functionality to the dmsp_api_prototype repo

# v1.4.3

- Offical migration of all Lambda function, Swagger UI and Landing Page files over to the dmsp_api_prototype repository<|MERGE_RESOLUTION|>--- conflicted
+++ resolved
@@ -1,10 +1,10 @@
 # Changle Log
 
 ### Added
-<<<<<<< HEAD
 - `redis.yaml` Elasticache template
 - `redis-backend.yaml` Sceptre config
 - Session Manager policies for `ecs-frontend` and `ecs-backend` so that we can connect to containers
+- S3 bucket for use when transferring files between our AWS cloud environ to/from COKI's Google cloud
 
 ### Updated
 - Updated JWT TTL for `ecs-backend`
@@ -17,9 +17,6 @@
 
 ### Fixed
 - Corrected ways that env variables defined in `config/regional/ecs-frontend.yaml` file
-=======
-- S3 bucket for use when transferring files between our AWS cloud environ to/from COKI's Google cloud
->>>>>>> a1b3cb78
 
 ## v1.4.4
 
